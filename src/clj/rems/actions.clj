--- conflicted
+++ resolved
@@ -1,19 +1,12 @@
 (ns rems.actions
   "The /actions page that shows a list of applications you can act on."
-  (:require [rems.collapsible :as collapsible]
+  (:require [clojure.string :as string]
+            [rems.collapsible :as collapsible]
             [rems.db.applications :as applications]
             [rems.guide :refer :all]
             [rems.layout :as layout]
-<<<<<<< HEAD
-            [rems.role-switcher :refer [has-roles? when-role]]
-            [rems.text :refer [localize-state text]]
-            [rems.util :refer [errorf]]
-            [ring.util.response :refer [redirect]]
-            [clojure.string :as string]))
-=======
             [rems.roles :refer [when-role]]
             [rems.text :refer [localize-state localize-time text]]))
->>>>>>> 96ee538b
 
 
 (defn view-button [app]
