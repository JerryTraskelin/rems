(ns rems.db.applications
  "Query functions for forms and applications."
  (:require [clojure.set :refer [difference
                                 union]]
            [rems.auth.util :refer [throw-unauthorized]]
            [rems.context :as context]
            [rems.db.catalogue :refer [get-localized-catalogue-item
                                       get-localized-catalogue-items]]
            [rems.db.core :as db]
            [rems.db.entitlements :as entitlements]
            [rems.db.roles :as roles]
            [rems.db.users :as users]
            [rems.db.workflow-actors :as actors]
            [rems.email :as email]
            [rems.util :refer [get-user-id
                               get-username
                               index-by]]))

(defn draft?
  "Is the given `application-id` for a draft application?"
  [application-id]
  (or (nil? application-id)
      (neg? application-id)))

;; TODO cache application state in db instead of always computing it from events
(declare get-application-state)

(defn- not-empty? [args]
  ((complement empty?) args))

;;; Query functions

(defn handling-event? [app e]
  (or (contains? #{"approve" "autoapprove" "reject" "return" "review"} (:event e)) ;; definitely not by applicant
      (and (= "close" (:event e)) (not= (:applicantuserid app) (:userid e))) ;; not by applicant
      ))

(defn handled? [app]
  (or (contains? #{"approved" "rejected" "returned"} (:state app)) ;; by approver action
      (and (contains? #{"closed" "withdrawn"} (:state app))
           (some (partial handling-event? app) (:events app)))))

(defn- get-events-of-type
  "Returns all events of a given type that have occured in an application. Optionally a round parameter can be provided to focus on events occuring during a given round."
  ([app event]
   (filter #(= event (:event %)) (:events app)))
  ([app round event]
   (filter #(and (= event (:event %)) (= round (:round %))) (:events app))))

(defn get-approval-events
  "Returns all approve events within a specific round of an application."
  [app round]
  (get-events-of-type app round "approve"))

(defn get-review-events
  "Returns all review events that have occured in an application. Optionally a round parameter can be provided to focus on reviews occuring during a given round."
  ([app]
   (get-events-of-type app "review"))
  ([app round]
   (get-events-of-type app round "review")))

(defn get-third-party-review-events
  "Returns all third-party-review events that have occured in an application. Optionally a round parameter can be provided to focus on third-party-reviews occuring during a given round."
  ([app]
   (get-events-of-type app "third-party-review"))
  ([app round]
   (get-events-of-type app round "third-party-review")))

(defn reviewed?
  "Returns true if the application, given as parameter, has already been reviewed normally or as a 3rd party actor by the current user.
   Otherwise, current hasn't yet provided feedback and false is returned."
  ([app]
   (reviewed? app context/*user*))
  ([app userid]
   (contains? (set (map :userid (concat (get-review-events app) (get-third-party-review-events app))))
              (get-user-id userid)))
  ([app userid round]
   (reviewed? (update app :events (fn [events] (filter #(= round (:round %)) events))) userid)))

(defn- can-act-as?
  [application role]
  (and (= "applied" (:state application))
       (contains? (set (actors/get-by-role (:id application) (:curround application) role))
                  (get-user-id))))

<<<<<<< HEAD
(defn- is-actor? [application-id role]
  (contains? (set (actors/get-by-role application-id role))
=======
(defn- round-has-approvers? [application-id round]
  (not-empty? (actors/get-by-role application-id round "approver")))

(defn- is-actor? [actors]
  (contains? (set actors)
>>>>>>> fcd33389
             (get-user-id)))

(defn- has-actor-role? [application-id role]
  (is-actor? (actors/get-by-role application-id role)))

(defn- can-approve? [application]
  (can-act-as? application "approver"))

(defn- is-approver? [application-id]
  (has-actor-role? application-id "approver"))

(defn- can-review? [application]
  (can-act-as? application "reviewer"))

(defn- is-reviewer? [application-id]
  (has-actor-role? application-id "reviewer"))

(defn- is-third-party-reviewer?
  "Checks if a given user has been requested to review the given application. If no user is provided, the function checks review requests for the current user.
   Additionally a specific round can be provided to narrow the check to apply only to the given round."
  ([application]
   (is-third-party-reviewer? (get-user-id) application))
  ([user application]
   (->> (:events application)
        (filter #(and (= "review-request" (:event %)) (= user (:userid %))))
        (not-empty?)))
  ([user round application]
   (is-third-party-reviewer? user (update application :events (fn [events] (filter #(= round (:round %)) events))))))

(defn- can-third-party-review?
  "Checks if the current user can perform a 3rd party review action on the current round for the given application."
  [application]
  (and (= "applied" (:state application))
       (is-third-party-reviewer? (get-user-id) (:curround application) application)))

(defn get-third-party-reviewers
  "Takes as an argument a structure containing application information and a workflow round. Then returns userids for all users that have been requested to review for the given round."
  [application round]
  (set (map :userid (get-events-of-type application round "review-request"))))

(defn is-applicant? [application]
  (= (:applicantuserid application) (get-user-id)))

(defn may-see-application? [application]
  (let [application-id (:id application)]
    (or (is-applicant? application)
        (is-approver? application-id)
        (is-reviewer? application-id)
        (is-third-party-reviewer? application))))

(defn- translate-catalogue-item [item]
  (merge item
         (get-in item [:localizations context/*lang*])))

(defn- get-catalogue-items
  "Function that returns localized catalogue-items for the given application items, `ids`. Prefetched localized catalogue items, `localized-items`,
  can be given as a parameter to avoid excessive database calls."
  ([ids]
   (mapv translate-catalogue-item
         (get-localized-catalogue-items {:items ids})))
  ([ids localized-items]
   (mapv translate-catalogue-item
         (filter #(some #{(:id %)} ids)
                 localized-items))))

(defn- get-catalogue-items-by-application-id
  "Given an `app-id`, the function queries for all the items related to that application and calls `get-catalogue-items` to return all the catalogue items
  for the application with localizations."
  [app-id]
  (get-catalogue-items (mapv :item (db/get-application-items {:application app-id}))))

(defn- get-catalogue-items-by-application-items
  "Given `application-items` and `localized-items`, catalogue items with localizations, the function `get-catalogue-items` to map all the application items
  to the catalogue items with localizations."
  [application-items localized-items]
  (when (seq application-items)
    (get-catalogue-items (mapv :item application-items)
                         localized-items)))

(defn- get-applications-impl-batch
  "Prefetches all possibly relevant data from the database and returns all the applications, according to the query parameters, with all the events
  and catalogue items associated with them."
  [query-params]
  (let [events (db/get-all-application-events)
        application-items (db/get-application-items)
        localized-items (get-localized-catalogue-items)]
    (doall
      (for [app (db/get-applications query-params)]
        (assoc
          (get-application-state app (filter #(= (:id app) (:appid %)) events))
          :catalogue-items (get-catalogue-items-by-application-items (filter #(= (:id app) (:application %)) application-items) localized-items))))))

(defn get-my-applications []
  (filter
   #(not= (:state %) "closed") ; don't show deleted applications
   (get-applications-impl-batch {:applicant (get-user-id)})))

(defn get-approvals []
  (filterv
   can-approve?
   (get-applications-impl-batch {})))

(defn get-handled-approvals []
  (let [actors (db/get-workflow-actors {:role "approver"})]
    (->> (get-applications-impl-batch {})
         (filterv handled?)
         (filterv (fn [app] (is-actor? (actors/filter-by-application-id actors (:id app)))))
         (mapv (fn [app]
                 (let [my-events (filter #(= (get-user-id) (:userid %))
                                         (:events app))]
                   (assoc app :handled (:time (last my-events)))))))))

;; TODO: consider refactoring to finding the review events from the current user and mapping those to applications
(defn get-handled-reviews []
  (let [actors (db/get-workflow-actors {:role "reviewer"})]
    (->> (get-applications-impl-batch {})
         (filterv reviewed?)
         (filterv (fn [app] (or (is-actor? (actors/filter-by-application-id actors (:id app)))
                                (is-third-party-reviewer? (get-user-id) app))))
         (mapv (fn [app]
                 (let [my-events (filter #(= (get-user-id) (:userid %))
                                         (:events app))]
                   (assoc app :handled (:time (last my-events)))))))))

;; TODO notify actors also during other events such as reject, return etc.
(defn- check-for-unneeded-actions
  "Checks whether the current event will advance into the next workflow round and notifies to all actors, who didn't react, by email that their attention is no longer needed."
  [application-id round event]
  (when (or (= "approve" event)
            (= "review" event))
    (let [application (get-application-state application-id)
          applicant-name (get-username (users/get-user-attributes (:applicantuserid application)))
          approvers (difference (set (actors/get-by-role application-id round "approver"))
                                (set (map :userid (get-approval-events application round))))
          reviewers (difference (set (actors/get-by-role application-id round "reviewer"))
                                (set (map :userid (get-review-events application round))))
          requestees (difference (get-third-party-reviewers application round)
                                 (set (map :userid (get-third-party-review-events application round))))]
      (doseq [user (union approvers reviewers requestees)] (let [user-attrs (users/get-user-attributes user)]
                                                             (email/action-not-needed user-attrs applicant-name application-id))))))

(defn assoc-review-type-to-app [app]
  (assoc app :review (if (is-reviewer? (:id app)) :normal :third-party)))

(defn get-applications-to-review
  "Returns applications that are waiting for a normal or 3rd party review. Type of the review, with key :review and values :normal or :third-party,
  are added to each application's attributes"
  []
  (->> (get-applications-impl-batch {})
       (filterv
        (fn [app] (and (not (reviewed? app))
                       (or (can-review? app)
                           (can-third-party-review? app)))))
       (mapv assoc-review-type-to-app)))

(defn check-review-timeout
  "Checks for and times out reviews that are past the associated end time."
  [t]
  (let [reviews (get-applications-to-review)]
    ;; TODO implement review timeout later
    ))

(defn make-draft-application
  "Make a draft application with an initial set of catalogue items."
  [application-id catalogue-item-ids]
  (let [items (get-catalogue-items catalogue-item-ids)]
    (assert (= 1 (count (distinct (mapv :wfid items)))))
    (assert (= 1 (count (distinct (mapv :formid items)))))
    {:id application-id
     :state "draft"
     :applicantuserid (get-user-id)
     :wfid (:wfid (first items))
     :formid (:formid (first items))
     :catalogue-items items}))

(defn- process-item
  "Returns an item structure like this:

    {:id 123
     :type \"texta\"
     :title \"Item title\"
     :inputprompt \"hello\"
     :optional true
     :value \"filled value or nil\"}"
  [application-id form-id item]
  {:id (:id item)
   :title (:title item)
   :inputprompt (:inputprompt item)
   :optional (:formitemoptional item)
   :type (:type item)
   :value (when-not (draft? application-id)
            (:value
             (db/get-field-value {:item (:id item)
                                  :form form-id
                                  :application application-id})))})

(defn- process-license
  "Returns a license structure like this:

    {:id 2
     :type \"license\"
     :licensetype \"link\"
     :title \"LGPL\"
     :textcontent \"www.license.link\"
     :approved false}"
  [application localizations license]
  (let [app-id (:id application)
        app-user (:applicantuserid application)
        license-id (:id license)
        localized-title (get-in localizations [license-id context/*lang* :title])
        localized-content (get-in localizations [license-id context/*lang* :textcontent])]
    {:id (:id license)
     :type "license"
     :licensetype (:type license)
     :title (or localized-title (:title license))
     :textcontent (or localized-content (:textcontent license))
     :approved (= "approved"
                  (:state
                   (when application
                     (db/get-application-license-approval {:catappid app-id
                                                           :licid (:id license)
                                                           :actoruserid app-user}))))}))

(defn get-form-for
  "Returns a form structure like this:

    {:id 7
     :title \"Title\"
     :application {:id 3
                   :state \"draft\"
                   :review-type :normal
                   :can-approve? false}
     :applicant-attributes {\"eppn\" \"developer\"
                            \"email\" \"developer@e.mail\"
                            \"displayName\" \"deve\"
                            \"surname\" \"loper\"
                            ...}
     :catalogue-items [{:application 3 :item 123}]
     :items [{:id 123
              :type \"texta\"
              :title \"Item title\"
              :inputprompt \"hello\"
              :optional true
              :value \"filled value or nil\"}
             ...]
     :licenses [{:id 2
                 :type \"license\"
                 :licensetype \"link\"
                 :title \"LGPL\"
                 :textcontent \"http://foo\"
                 :approved false}]}"
  ([application-id]
   (let [form (db/get-form-for-application {:application application-id})
         form (or form (db/get-form-for-application {:application application-id :lang "en"}))
         _ (assert form)
         application (get-application-state application-id)
         _ (assert application)
         form-id (:formid form)
         _ (assert form-id)
         catalogue-item-ids (mapv :item (db/get-application-items {:application application-id}))
         catalogue-items (get-catalogue-items catalogue-item-ids)
         items (mapv #(process-item application-id form-id %)
                     (db/get-form-items {:id form-id
                                         :langcode (name context/*lang*)}))
         license-localizations (->> (db/get-license-localizations)
                                    (map #(update-in % [:langcode] keyword))
                                    (index-by [:licid :langcode]))
         licenses (mapv #(process-license application license-localizations %)
                        (db/get-licenses {:wfid (:wfid application) :items catalogue-item-ids}))
         applicant? (= (:applicantuserid application) (get-user-id))
         review-type (cond
                       (can-review? application) :normal
                       (can-third-party-review? application) :third-party
                       :else nil)]
     (when application-id
       (when-not (may-see-application? application)
         (throw-unauthorized)))
     {:id form-id
      :title (:formtitle form)
      :catalogue-items catalogue-items
      :application (assoc application
                          :can-approve? (can-approve? application)
                          :review-type review-type)
      :applicant-attributes (users/get-user-attributes (:applicantuserid application))
      :items items
      :licenses licenses})))

(defn get-draft-form-for
  "Returns a draft form structure like `get-form-for` used when a new application is created."
  ([application]
   (let [application-id (:id application)
         catalogue-item-ids (map :id (:catalogue-items application))
         item-id (first catalogue-item-ids)
         form (db/get-form-for-item {:item item-id :lang (name context/*lang*)})
         form-id (:formid form)
         wfid (:wfid application)
         catalogue-items (:catalogue-items application)
         items (mapv #(process-item application-id form-id %)
                     (db/get-form-items {:id form-id
                                         :langcode (name context/*lang*)}))
         license-localizations (->> (db/get-license-localizations)
                                    (map #(update-in % [:langcode] keyword))
                                    (index-by [:licid :langcode]))
         licenses (mapv #(process-license application license-localizations %)
                        (db/get-licenses {:wfid wfid :items catalogue-item-ids}))]
     {:id form-id
      :title (:formtitle form)
      :catalogue-items catalogue-items
      :application (assoc application
                          :can-approve? false
                          :review-type nil)
      :applicant-attributes (users/get-user-attributes (:applicantuserid application))
      :items items
      :licenses licenses})))

(defn create-new-draft [wfid]
  (let [uid (get-user-id)
        id (:id (db/create-application! {:user uid :wfid wfid}))]
    id))

;;; Applying events

(defmulti ^:private apply-event
  "Applies an event to an application state."
  ;; dispatch by event type
  (fn [_application event] (:event event)))

(defmethod apply-event "apply"
  [application event]
  (assert (#{"draft" "returned" "withdrawn"} (:state application))
          (str "Can't submit application " (pr-str application)))
  (assert (= (:round event) 0)
          (str "Apply event should have round 0" (pr-str event)))
  (assoc application :state "applied" :curround 0))

(defn- apply-approve [application event]
  (assert (= (:state application) "applied")
          (str "Can't approve application " (pr-str application)))
  (assert (= (:curround application) (:round event))
          (str "Application and approval rounds don't match: "
               (pr-str application) " vs. " (pr-str event)))
  (if (= (:curround application) (:fnlround application))
    (assoc application :state "approved")
    (assoc application :state "applied" :curround (inc (:curround application)))))

(defmethod apply-event "approve"
  [application event]
  (apply-approve application event))

(defmethod apply-event "autoapprove"
  [application event]
  (apply-approve application event))

(defmethod apply-event "reject"
  [application event]
  (assert (= (:state application) "applied")
          (str "Can't reject application " (pr-str application)))
  (assert (= (:curround application) (:round event))
          (str "Application and rejection rounds don't match: "
               (pr-str application) " vs. " (pr-str event)))
  (assoc application :state "rejected"))

(defmethod apply-event "return"
  [application event]
  (assert (= (:state application) "applied")
          (str "Can't return application " (pr-str application)))
  (assert (= (:curround application) (:round event))
          (str "Application and rejection rounds don't match: "
               (pr-str application) " vs. " (pr-str event)))
  (assoc application :state "returned" :curround 0))

(defmethod apply-event "review"
  [application event]
  (assert (= (:state application) "applied")
          (str "Can't review application " (pr-str application)))
  (assert (= (:curround application) (:round event))
          (str "Application and review rounds don't match: "
               (pr-str application) " vs. " (pr-str event)))
  (if (= (:curround application) (:fnlround application))
    (assoc application :state "approved")
    (assoc application :state "applied" :curround (inc (:curround application)))))

(defmethod apply-event "third-party-review"
  [application event]
  (assert (= (:state application) "applied")
          (str "Can't review application " (pr-str application)))
  (assert (= (:curround application) (:round event))
          (str "Application and review rounds don't match: "
               (pr-str application) " vs. " (pr-str event)))
  (assoc application :state "applied"))

(defmethod apply-event "review-request"
  [application event]
  (assert (= (:state application) "applied")
          (str "Can't send a review request " (pr-str application)))
  (assert (= (:curround application) (:round event))
          (str "Application and review request rounds don't match: "
               (pr-str application) " vs. " (pr-str event)))
  (assoc application :state "applied"))

(defmethod apply-event "withdraw"
  [application event]
  (assert (= (:state application) "applied")
          (str "Can't withdraw application " (pr-str application)))
  (assert (= (:curround application) (:round event))
          (str "Application and withdrawal rounds don't match: "
               (pr-str application) " vs. " (pr-str event)))
  (assoc application :state "withdrawn" :curround 0))

(defmethod apply-event "close"
  [application event]
  (assoc application :state "closed"))

(defn- apply-events [application events]
  (reduce apply-event application events))


;;; Application phases

;; TODO should only be able to see the phase if applicant, approver, reviewer etc.
(defn get-application-phases [state]
  (cond (= state "rejected")
        [{:phase :apply :completed? true :text :t.phases/apply}
         {:phase :approve :completed? true :rejected? true :text :t.phases/approve}
         {:phase :result :completed? true :rejected? true :text :t.phases/rejected}]

        (= state "approved")
        [{:phase :apply :completed? true :text :t.phases/apply}
         {:phase :approve :completed? true :approved? true :text :t.phases/approve}
         {:phase :result :completed? true :approved? true :text :t.phases/approved}]

        (= state "closed")
        [{:phase :apply :closed? true :text :t.phases/apply}
         {:phase :approve :closed? true :text :t.phases/approve}
         {:phase :result :closed? true :text :t.phases/approved}]

        (contains? #{"draft" "returned" "withdrawn"} state)
        [{:phase :apply :active? true :text :t.phases/apply}
         {:phase :approve :text :t.phases/approve}
         {:phase :result :text :t.phases/approved}]

        (= "applied" state)
        [{:phase :apply :completed? true :text :t.phases/apply}
         {:phase :approve :active? true :text :t.phases/approve}
         {:phase :result :text :t.phases/approved}]

        :else
        [{:phase :apply :active? true :text :t.phases/apply}
         {:phase :approve :text :t.phases/approve}
         {:phase :result :text :t.phases/approved}]

        ))

;;; Public event api

(defn get-application-state
  ([application-id]
   (get-application-state (first (db/get-applications {:id application-id}))
                          (db/get-application-events {:application application-id})))
  ([application events]
   (let [application (-> application
                         (assoc :state "draft" :curround 0) ;; reset state
                         (assoc :events events))]
     (apply-events application events))))

(declare handle-state-change)

(defn try-autoapprove-application
  "If application can be autoapproved (round has no approvers), add an
   autoapprove event. Otherwise do nothing."
  [application]
  (let [application-id (:id application)
        round (:curround application)
        fnlround (:fnlround application)
        state (:state application)]
    (when (= "applied" state)
      (let [approvers (actors/get-by-role application-id round "approver")
            reviewers (actors/get-by-role application-id round "reviewer")]
        (when (and (empty? approvers)
                   (empty? reviewers)
                   (<= round fnlround))
          (db/add-application-event! {:application application-id :user (get-user-id)
                                      :round round :event "autoapprove" :comment nil})
          true)))))

(defn- send-emails-for [application]
  (let [applicant-attrs (users/get-user-attributes (:applicantuserid application))
        application-id (:id application)
        items (get-catalogue-items-by-application-id application-id)
        round (:curround application)
        state (:state application)]
    (if (= "applied" state)
      (let [approvers (actors/get-by-role application-id round "approver")
            reviewers (actors/get-by-role application-id round "reviewer")
            applicant-name (get-username applicant-attrs)]
        (doseq [approver approvers] (let [user-attrs (users/get-user-attributes approver)]
                                      (email/approval-request user-attrs applicant-name application-id items)))
        (doseq [reviewer reviewers] (let [user-attrs (users/get-user-attributes reviewer)]
                                      (email/review-request user-attrs applicant-name application-id items))))
      (email/status-change-alert applicant-attrs
                                 application-id
                                 items
                                 state))))

(defn handle-state-change [application-id]
  (let [application (get-application-state application-id)]
    (send-emails-for application)
    (entitlements/add-entitlements-for application)
    (when (try-autoapprove-application application)
      (recur application-id))))

(defn submit-application [application-id]
  (let [application (get-application-state application-id)
        uid (get-user-id)]
    (when-not (= uid (:applicantuserid application))
      (throw-unauthorized))
    (when-not (#{"draft" "returned" "withdrawn"} (:state application))
      (throw-unauthorized))
    (db/add-application-event! {:application application-id :user uid
                                :round 0 :event "apply" :comment nil})
    (email/confirm-application-creation application-id (get-catalogue-items-by-application-id application-id))
    (handle-state-change application-id)))

(defn- judge-application [application-id event round msg]
  (let [state (get-application-state application-id)]
    (when-not (= round (:curround state))
      (throw-unauthorized))
    (db/add-application-event! {:application application-id :user (get-user-id)
                                :round round :event event :comment msg})
    (check-for-unneeded-actions application-id round event)
    (handle-state-change application-id)))

(defn approve-application [application-id round msg]
  (when-not (can-approve? (get-application-state application-id))
    (throw-unauthorized))
  (judge-application application-id "approve" round msg))

(defn reject-application [application-id round msg]
  (when-not (can-approve? (get-application-state application-id))
    (throw-unauthorized))
  (judge-application application-id "reject" round msg))

(defn return-application [application-id round msg]
  (when-not (can-approve? (get-application-state application-id))
    (throw-unauthorized))
  (judge-application application-id "return" round msg))

(defn review-application [application-id round msg]
  (when-not (can-review? (get-application-state application-id))
    (throw-unauthorized))
  (judge-application application-id "review" round msg))

(defn perform-third-party-review [application-id round msg]
  (let [application (get-application-state application-id)]
    (when-not (can-third-party-review? application)
      (throw-unauthorized))
    (when-not (= round (:curround application))
      (throw-unauthorized))
    (db/add-application-event! {:application application-id :user (get-user-id)
                                :round round :event "third-party-review" :comment msg})))

(defn send-review-request [application-id round msg recipients]
  (let [application (get-application-state application-id)]
    (when-not (can-approve? application)
      (throw-unauthorized))
    (when-not (= round (:curround application))
      (throw-unauthorized))
    (assert (not-empty? recipients)
            (str "Can't send a review request without recipients."))
    (let [send-to (if (vector? recipients)
                    recipients
                    (vector recipients))]
      (doseq [recipient send-to]
        (when-not (is-third-party-reviewer? recipient (:curround application) application)
          (db/add-application-event! {:application application-id :user recipient
                                      :round round :event "review-request" :comment msg})
          (roles/add-role! recipient :reviewer)
          (email/review-request (users/get-user-attributes recipient)
                                (get-username (users/get-user-attributes (:applicantuserid application)))
                                application-id
                                (get-catalogue-items-by-application-id application-id)))))))

;; TODO better name
;; TODO consider refactoring together with judge
(defn- unjudge-application
  "Action handling for both approver and applicant."
  [application event round msg]
  (let [application-id (:id application)]
    (when-not (= round (:curround application))
      (throw-unauthorized))
    (db/add-application-event! {:application application-id :user (get-user-id)
                                :round round :event event :comment msg})
    (let [new-state (:state (get-application-state application-id))
          user-attrs (users/get-user-attributes (:applicantuserid application))]
      (email/status-change-alert user-attrs
                                 application-id
                                 (get-catalogue-items-by-application-id application-id)
                                 new-state))))

(defn withdraw-application [application-id round msg]
  (let [application (get-application-state application-id)]
    (when-not (is-applicant? application)
      (throw-unauthorized))
    (when-not (= (:state application) "applied")
      (throw-unauthorized))
    (unjudge-application application "withdraw" round msg)))

(defn close-application [application-id round msg]
  (let [application (get-application-state application-id)]
    (when-not (or (is-applicant? application) (can-approve? application))
      (throw-unauthorized))
    (unjudge-application application "close" round msg)))<|MERGE_RESOLUTION|>--- conflicted
+++ resolved
@@ -83,16 +83,8 @@
        (contains? (set (actors/get-by-role (:id application) (:curround application) role))
                   (get-user-id))))
 
-<<<<<<< HEAD
-(defn- is-actor? [application-id role]
-  (contains? (set (actors/get-by-role application-id role))
-=======
-(defn- round-has-approvers? [application-id round]
-  (not-empty? (actors/get-by-role application-id round "approver")))
-
 (defn- is-actor? [actors]
   (contains? (set actors)
->>>>>>> fcd33389
              (get-user-id)))
 
 (defn- has-actor-role? [application-id role]
