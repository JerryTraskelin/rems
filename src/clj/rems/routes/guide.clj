--- conflicted
+++ resolved
@@ -52,26 +52,17 @@
                 (layout/footer))
 
 
-<<<<<<< HEAD
        [:h2 "Catalogue components"]
        (example "catalogue-item" nil
                 [:table.ctlg-table
                  (contents/catalogue-item {:title "Item title"})])
-       (example "catalogue with two items" nil
+       (example "catalogue-item linked to urn.fi" nil
+                [:table.ctlg-table
+                 (contents/catalogue-item {:title "Item title" :resid "http://urn.fi/urn:nbn:fi:lb-201403262"})])
+       (example "catalogue-list empty" nil
+                (contents/catalogue-list []))
+       (example "catalogue-list with two items" nil
                 (contents/catalogue-list [{:title "Item title"} {:title "Another title"}]))
-=======
-     [:h2 "Catalogue components"]
-     (example "catalogue-item" nil
-              [:table.ctlg-table
-               (contents/catalogue-item {:title "Item title"})])
-     (example "catalogue-item linked to urn.fi" nil
-              [:table.ctlg-table
-               (contents/catalogue-item {:title "Item title" :resid "http://urn.fi/urn:nbn:fi:lb-201403262"})])
-     (example "catalogue-list empty" nil
-              (contents/catalogue-list []))
-     (example "catalogue-list with two items" nil
-              (contents/catalogue-list [{:title "Item title"} {:title "Another title"}]))
->>>>>>> d9a95daa
 
 
        [:h2 "Cart components"]
