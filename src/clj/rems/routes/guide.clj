(ns rems.routes.guide
  (:require [rems.layout :as layout]
            [rems.context :as context]
            [rems.contents :as contents]
            [rems.language-switcher :refer [language-switcher]]
            [hiccup.core :as h]
            [compojure.core :refer [defroutes GET]]
            [rems.locales :as locales]
            [taoensso.tempura :as tempura :refer [tr]]
            [rems.db.core :as db]
            ))

(def g-user "Eero Esimerkki")

(defn example [name description content]
  [:div.example
   [:h3 name]
   (when description
     description)
   [:div.example-content content
    [:div.example-content-end]]])

(defn guide-page []
  (binding [context/*root-path* "path/"
            context/*tempura* (partial tr locales/tconfig [:fi])]
    (h/html
     [:head
      [:link {:type "text/css" :rel "stylesheet" :href "/assets/bootstrap/css/bootstrap.min.css"}]
      [:link {:type "text/css" :rel "stylesheet" :href "/assets/font-awesome/css/font-awesome.min.css"}]
      [:link {:type "text/css" :rel "stylesheet" :href "/css/screen.css"}]]
     [:body
      [:div.example-page
       [:h1 "Component Guide"]


<<<<<<< HEAD
     [:h2 "Layout components"]
     [:div.navbar-nav
      (example "nav-link" nil
               (layout/nav-link "example/path" "link text"))]
     [:div.navbar-nav
      (example "nav-link active" nil
               (layout/nav-link "example/path" "link text" "page-name" "page-name"))]
     [:div.navbar-nav
      (example "nav-item" nil
               (layout/nav-link "example/path" "link text" "page-name" "li-name"))]
     (example "Guest user: primary-nav" nil
                (layout/primary-nav "page-name" nil g-tr))
     (example "Guest user: navbar" nil
              (layout/navbar "example-page" nil g-tr))
     (example "Logged in user: primary-nav" nil
                (layout/primary-nav "page-name" g-user g-tr))
     (example "Logged in user: secondary-nav" nil
              (layout/secondary-nav g-user g-tr))
     (example "Logged in user: navbar" nil
              (layout/navbar "example-page" g-user g-tr))
     (example "footer" nil
              (layout/footer))
=======
       [:h2 "Layout components"]
       [:div.navbar-nav
        (example "nav-link" nil
                 (layout/nav-link "example/path" "link text"))]
       [:div.navbar-nav
        (example "nav-link active" nil
                 (layout/nav-link "example/path" "link text" "page-name" "page-name"))]
       [:div.navbar-nav
        (example "nav-item" nil
                 (layout/nav-link "example/path" "link text" "page-name" "li-name"))]
       [:div.navbar-nav
        (example "language-switcher" nil
                 (language-switcher))]
       (example "primary-nav" nil
                (layout/primary-nav "page-name" g-user))
       (example "secondary-nav" nil
                (layout/secondary-nav g-user))
       (example "navbar" nil
                (layout/navbar "example-page" g-user))
       (example "footer" nil
                (layout/footer))
>>>>>>> 7ad7b37b


       [:h2 "Catalogue components"]
       (example "catalogue-item" nil
                [:table.ctlg-table
                 (contents/catalogue-item {:title "Item title"})])
       (example "catalogue-item linked to urn.fi" nil
                [:table.ctlg-table
                 (contents/catalogue-item {:title "Item title" :resid "http://urn.fi/urn:nbn:fi:lb-201403262"})])
       (example "catalogue-list empty" nil
                (contents/catalogue-list []))
       (example "catalogue-list with two items" nil
                (contents/catalogue-list [{:title "Item title"} {:title "Another title"}]))


       [:h2 "Cart components"]
       (example "cart-item" nil
                [:table.ctlg-table
                 (contents/cart-item {:title "Item title"})])
       (example "cart-list empty" nil
                (contents/cart-list []))
       (example "cart-list with two items" nil
                (contents/cart-list [{:title "Item title"} {:title "Another title"}]))


       [:h2 "Misc components"]
       (example "login" nil (contents/login "/"))
       (example "about" nil (contents/about))
       (example "logo" nil (layout/logo))
       (example "error-content" nil (layout/error-content {:status 123 :title "Error title" :message "Error message"}))
       ]])))

(defroutes guide-routes
  (GET "/guide" [] (guide-page)))<|MERGE_RESOLUTION|>--- conflicted
+++ resolved
@@ -33,30 +33,6 @@
        [:h1 "Component Guide"]
 
 
-<<<<<<< HEAD
-     [:h2 "Layout components"]
-     [:div.navbar-nav
-      (example "nav-link" nil
-               (layout/nav-link "example/path" "link text"))]
-     [:div.navbar-nav
-      (example "nav-link active" nil
-               (layout/nav-link "example/path" "link text" "page-name" "page-name"))]
-     [:div.navbar-nav
-      (example "nav-item" nil
-               (layout/nav-link "example/path" "link text" "page-name" "li-name"))]
-     (example "Guest user: primary-nav" nil
-                (layout/primary-nav "page-name" nil g-tr))
-     (example "Guest user: navbar" nil
-              (layout/navbar "example-page" nil g-tr))
-     (example "Logged in user: primary-nav" nil
-                (layout/primary-nav "page-name" g-user g-tr))
-     (example "Logged in user: secondary-nav" nil
-              (layout/secondary-nav g-user g-tr))
-     (example "Logged in user: navbar" nil
-              (layout/navbar "example-page" g-user g-tr))
-     (example "footer" nil
-              (layout/footer))
-=======
        [:h2 "Layout components"]
        [:div.navbar-nav
         (example "nav-link" nil
@@ -70,15 +46,18 @@
        [:div.navbar-nav
         (example "language-switcher" nil
                  (language-switcher))]
-       (example "primary-nav" nil
+       (example "Guest user: primary-nav" nil
+                (layout/primary-nav "page-name" nil g-tr))
+       (example "Guest user: navbar" nil
+              (layout/navbar "example-page" nil g-tr))
+       (example "Logged in user: primary-nav" nil
                 (layout/primary-nav "page-name" g-user))
-       (example "secondary-nav" nil
+       (example "Logged in user: secondary-nav" nil
                 (layout/secondary-nav g-user))
-       (example "navbar" nil
+       (example "Logged in user: navbar" nil
                 (layout/navbar "example-page" g-user))
        (example "footer" nil
                 (layout/footer))
->>>>>>> 7ad7b37b
 
 
        [:h2 "Catalogue components"]
