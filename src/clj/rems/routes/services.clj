--- conflicted
+++ resolved
@@ -154,19 +154,15 @@
        (ok context/*theme*)))
 
    (context "/api" []
-<<<<<<< HEAD
+     :tags ["config"]
+
+     (GET "/config" []
+       :summary     "Get configuration that is relevant to UI"
+       :return      GetConfigResponse
+       (ok {:authentication (:authentication env) :extra-pages (:extra-pages env)})))
+
+   (context "/api" []
      :tags ["actions"]
-=======
-            :tags ["config"]
-
-            (GET "/config" []
-                 :summary     "Get configuration that is relevant to UI"
-                 :return      GetConfigResponse
-                 (ok {:authentication (:authentication env) :extra-pages (:extra-pages env)})))
-
-   (context "/api" []
-            :tags ["actions"]
->>>>>>> 34311626
 
      (GET "/actions/" []
        :summary     "Get actions page reviewable and approvable applications"
