(ns ^:integration rems.test.sendmail
  "Namespace for test that utilizes an actual database and verifies that e-mails are being to sent to correctly."
  (:require [cheshire.core :refer :all]
            [clojure.java.jdbc :as jdbc]
            [clojure.test :refer :all]
            [conjure.core :as conjure]
            [conman.core :as conman]
            [luminus-migrations.core :as migrations]
            [mount.core :as mount]
            [rems.auth.NotAuthorizedException]
            [rems.config :refer [env]]
            [rems.context :as context]
            [rems.db.applications :as applications]
            [rems.db.catalogue :as catalogue]
            [rems.db.core :as db]
            [rems.db.workflow-actors :as actors]
            [rems.email :as email]
            [rems.test.tempura :refer [fake-tempura-fixture]])
  (:import rems.auth.NotAuthorizedException))

(use-fixtures
  :once
  fake-tempura-fixture
  (fn [f]
    (mount/start
     #'rems.config/env
     #'rems.env/*db*)
    (db/assert-test-database!)
    (migrations/migrate ["reset"] (select-keys env [:database-url]))
    (f)
    (mount/stop)))

(use-fixtures :each
  (fn [f]
    (conman/with-transaction [rems.env/*db* {:isolation :serializable}]
      (jdbc/db-set-rollback-only! rems.env/*db*)
      (f))))

(defn- subject-to-check [subject]
  (str "([:t.email/" subject "-subject :t/missing])"))

(defn- status-msg-to-check [username appid catid item-title status-key]
  (str "([:t.email/status-changed-msg :t/missing] [\"" username "\" " appid " \"" item-title "\" \":t.applications.states/" status-key "\" \"localhost:3000/form/" appid "\"])"))

(deftest test-sending-email
  (with-redefs [catalogue/cached {:localizations (catalogue/load-catalogue-item-localizations!)}]
    (binding [context/*user* {"eppn" "test-user" "mail" "invalid-addr" "commonName" "Test User"}
              context/*root-path* "localhost:3000"]
      (let [uid "approver"
            uid2 "reviewer"
            wfid1 (:id (db/create-workflow! {:owneruserid "workflow-owner" :modifieruserid "workflow-owner" :title "" :fnlround 1}))
            wfid2 (:id (db/create-workflow! {:owneruserid "workflow-owner" :modifieruserid "workflow-owner" :title "" :fnlround 0}))
            wfid3 (:id (db/create-workflow! {:owneruserid "workflow-owner" :modifieruserid "workflow-owner" :title "" :fnlround 1}))
            wfid4 (:id (db/create-workflow! {:owneruserid "workflow-owner" :modifieruserid "workflow-owner" :title "" :fnlround 1}))
            _ (actors/add-reviewer! wfid1 uid2 0)
            _ (actors/add-approver! wfid1 uid 1)
            _ (actors/add-approver! wfid2 uid 0)
            _ (actors/add-approver! wfid3 uid2 0)
            _ (actors/add-approver! wfid3 uid 0)
            _ (actors/add-approver! wfid3 uid 1)
            _ (actors/add-approver! wfid4 uid 0)
            _ (actors/add-approver! wfid4 uid2 0)
            _ (actors/add-approver! wfid4 uid 1)
            _ (actors/add-approver! wfid4 uid2 1)
            item1 (:id (db/create-catalogue-item! {:title "item" :form nil :resid nil :wfid wfid1}))
            item2 (:id (db/create-catalogue-item! {:title "item2" :form nil :resid nil :wfid wfid2}))
            item3 (:id (db/create-catalogue-item! {:title "item3" :form nil :resid nil :wfid wfid3}))
            item4 (:id (db/create-catalogue-item! {:title "item4" :form nil :resid nil :wfid wfid4}))
            app1 (applications/create-new-draft item1)
            app2 (applications/create-new-draft item2)
            app3 (applications/create-new-draft item2)
<<<<<<< HEAD
            app4 (applications/create-new-draft item2)]
        (db/add-catalogue-item! {:application app1 :item item1})
        (db/add-catalogue-item! {:application app2 :item item2})
        (db/add-catalogue-item! {:application app3 :item item2})
        (db/add-catalogue-item! {:application app4 :item item2})
        (db/add-user! {:user uid :userattrs (generate-string {"mail" "appr-invalid" "commonName" "App Rover"})})
        (db/add-user! {:user uid2 :userattrs (generate-string {"mail" "rev-invalid" "commonName" "Rev Iwer"})})
=======
            app4 (applications/create-new-draft item2)
            app5 (applications/create-new-draft item3)
            app6 (applications/create-new-draft item4)]
        (db/add-user! {:user uid :userattrs (generate-string {"eppn" "approver" "mail" "appr-invalid" "commonName" "App Rover"})})
        (db/add-user! {:user uid2 :userattrs (generate-string {"eppn" "reviewer" "mail" "rev-invalid" "commonName" "Rev Iwer"})})
>>>>>>> 96ee538b
        (db/add-user! {:user "test-user" :userattrs (generate-string context/*user*)})
        (db/add-user! {:user "outside-reviewer" :userattrs (generate-string {"eppn" "outside-reviewer" "mail" "out-invalid" "commonName" "Out Sider"})})
        (testing "Applicant and reviewer should receive an email about the new application"
          (conjure/mocking [email/send-mail]
            (applications/submit-application app1)
            (conjure/verify-call-times-for email/send-mail 2)
            (conjure/verify-first-call-args-for email/send-mail
                                                "invalid-addr"
                                                (subject-to-check "application-sent")
                                                (str "([:t.email/application-sent-msg :t/missing] [\"Test User\" \"item\" \"localhost:3000/form/" app1 "\"])"))
            (conjure/verify-nth-call-args-for 2
                                              email/send-mail
                                              "rev-invalid"
                                              (subject-to-check "review-request")
                                              (str "([:t.email/review-request-msg :t/missing] [\"Rev Iwer\" \"Test User\" " app1 " \"item\" \"localhost:3000/form/" app1 "\"])"))))
        (testing "Approver gets notified after review round"
          (conjure/mocking [email/send-mail]
            (binding [context/*user* {"eppn" "reviewer"}]
              (applications/review-application app1 0 "")
              (conjure/verify-call-times-for email/send-mail 1)
              (conjure/verify-first-call-args-for email/send-mail
                                                  "appr-invalid"
                                                  (subject-to-check "approval-request")
                                                  (str "([:t.email/approval-request-msg :t/missing] [\"App Rover\" \"Test User\" " app1 " \"item\" \"localhost:3000/form/" app1 "\"])")))))
        (testing "Applicant gets notified when application is approved"
          (conjure/mocking [email/send-mail]
            (binding [context/*user* {"eppn" "approver"}]
              (applications/approve-application app1 1 "")
              (conjure/verify-call-times-for email/send-mail 1)
              (conjure/verify-first-call-args-for email/send-mail "invalid-addr" (subject-to-check "status-changed") (status-msg-to-check "Test User" app1 item1 "item" "approved")))))
        (conjure/mocking [email/send-mail]
          (applications/submit-application app2)
          (applications/submit-application app3))
        (binding [context/*user* {"eppn" "approver"}]
          (testing "Applicant gets notified when application is rejected"
            (conjure/mocking [email/send-mail]
              (applications/reject-application app2 0 "")
              (conjure/verify-call-times-for email/send-mail 1)
              (conjure/verify-first-call-args-for email/send-mail "invalid-addr" (subject-to-check "status-changed") (status-msg-to-check "Test User" app2 item2 "item2" "rejected"))))
          (testing "Applicant gets notified when application is returned to him/her"
            (conjure/mocking [email/send-mail]
              (applications/return-application app3 0 "")
              (conjure/verify-call-times-for email/send-mail 1)
              (conjure/verify-first-call-args-for email/send-mail "invalid-addr" (subject-to-check "status-changed") (status-msg-to-check "Test User" app3 item2 "item2" "returned"))))
          (testing "Emails should not be sent when actions fail"
            (conjure/mocking [email/send-mail]
              (is (thrown? NotAuthorizedException (applications/approve-application app4 1 ""))
                  "Approval should fail")
              (is (thrown? NotAuthorizedException (applications/reject-application app4 1 ""))
                  "Rejection should fail")
              (is (thrown? NotAuthorizedException (applications/review-application app4 1 ""))
                  "Review should fail")
              (is (thrown? NotAuthorizedException (applications/return-application app4 1 ""))
                  "Return should fail")
              (is (thrown? NotAuthorizedException (applications/close-application app4 2 ""))
                  "closing should fail")
              (is (thrown? NotAuthorizedException (applications/withdraw-application app1 2 ""))
                  "withdraw should fail")
              (conjure/verify-call-times-for email/send-mail 0))))
        (testing "Applicant is notified of closed application"
          (conjure/mocking [email/send-mail]
            (applications/close-application app1 1 "")
            (conjure/verify-call-times-for email/send-mail 1)
            (conjure/verify-first-call-args-for email/send-mail "invalid-addr" (subject-to-check "status-changed") (status-msg-to-check "Test User" app1 item1 "item" "closed"))))
        (testing "Applicant is notified of withdrawn application"
          (conjure/mocking [email/send-mail]
            (applications/submit-application app4)
            (applications/withdraw-application app4 0 "")
            (conjure/verify-call-times-for email/send-mail 3)
            (conjure/verify-nth-call-args-for 3 email/send-mail "invalid-addr" (subject-to-check "status-changed") (status-msg-to-check "Test User" app4 item2 "item2" "withdrawn"))))
        (testing "3rd party reviewer is notified after a review request"
          (conjure/mocking [email/send-mail]
            (applications/submit-application app4)
            (binding [context/*user* {"eppn" "approver"}]
              (applications/send-review-request app4 0 "" uid2)
              (applications/send-review-request app4 0 "" uid2))
            (conjure/verify-call-times-for email/send-mail 3)
            (conjure/verify-nth-call-args-for 3
                                              email/send-mail
                                              "rev-invalid"
                                              (subject-to-check "review-request")
                                              (str "([:t.email/review-request-msg :t/missing] [\"Rev Iwer\" \"Test User\" " app4 " \"item2\" \"localhost:3000/form/" item2 "/" app4 "\"])"))
            (binding [context/*user* {"eppn" "reviewer"}]
              (applications/perform-third-party-review app4 0 ""))
            (conjure/verify-call-times-for email/send-mail 3)))
        (testing "Actors are notified when their attention is no longer required"
          (conjure/mocking [email/send-mail]
            (applications/submit-application app5)
            (binding [context/*user* {"eppn" "approver"}]
              (applications/approve-application app5 0 ""))
            (conjure/verify-call-times-for email/send-mail 5)
            (conjure/verify-nth-call-args-for 4
                                              email/send-mail
                                              "rev-invalid"
                                              (subject-to-check "action-not-needed")
                                              (str "([:t.email/action-not-needed-msg :t/missing] [\"Rev Iwer\" \"Test User\" " app5 "])"))
            (binding [context/*user* {"eppn" "approver"}]
              (applications/send-review-request app5 1 "" uid2)
              (applications/approve-application app5 1 ""))
            (conjure/verify-call-times-for email/send-mail 8)
            (conjure/verify-nth-call-args-for 7
                                              email/send-mail
                                              "rev-invalid"
                                              (subject-to-check "action-not-needed")
                                              (str "([:t.email/action-not-needed-msg :t/missing] [\"Rev Iwer\" \"Test User\" " app5 "])"))))
        (testing "Multiple rounds with lazy actors"
          (conjure/mocking [email/send-mail]
            (applications/submit-application app6)
            (binding [context/*user* {"eppn" "approver"}]
              (applications/send-review-request app6 0 "" "outside-reviewer")
              (applications/approve-application app6 0 "")
              (applications/send-review-request app6 1 "" "outside-reviewer"))
            (binding [context/*user* {"eppn" "outside-reviewer"}]
              (applications/perform-third-party-review app6 1 ""))
            (binding [context/*user* {"eppn" "approver"}]
              (applications/approve-application app6 1 ""))
              (conjure/verify-call-times-for email/send-mail 11)))))))<|MERGE_RESOLUTION|>--- conflicted
+++ resolved
@@ -66,24 +66,20 @@
             item2 (:id (db/create-catalogue-item! {:title "item2" :form nil :resid nil :wfid wfid2}))
             item3 (:id (db/create-catalogue-item! {:title "item3" :form nil :resid nil :wfid wfid3}))
             item4 (:id (db/create-catalogue-item! {:title "item4" :form nil :resid nil :wfid wfid4}))
-            app1 (applications/create-new-draft item1)
-            app2 (applications/create-new-draft item2)
-            app3 (applications/create-new-draft item2)
-<<<<<<< HEAD
-            app4 (applications/create-new-draft item2)]
+            app1 (applications/create-new-draft wfid1)
+            app2 (applications/create-new-draft wfid2)
+            app3 (applications/create-new-draft wfid2)
+            app4 (applications/create-new-draft wfid2)
+            app5 (applications/create-new-draft wfid3)
+            app6 (applications/create-new-draft wfid4)]
         (db/add-catalogue-item! {:application app1 :item item1})
         (db/add-catalogue-item! {:application app2 :item item2})
         (db/add-catalogue-item! {:application app3 :item item2})
         (db/add-catalogue-item! {:application app4 :item item2})
-        (db/add-user! {:user uid :userattrs (generate-string {"mail" "appr-invalid" "commonName" "App Rover"})})
-        (db/add-user! {:user uid2 :userattrs (generate-string {"mail" "rev-invalid" "commonName" "Rev Iwer"})})
-=======
-            app4 (applications/create-new-draft item2)
-            app5 (applications/create-new-draft item3)
-            app6 (applications/create-new-draft item4)]
+        (db/add-catalogue-item! {:application app5 :item item3})
+        (db/add-catalogue-item! {:application app6 :item item4})
         (db/add-user! {:user uid :userattrs (generate-string {"eppn" "approver" "mail" "appr-invalid" "commonName" "App Rover"})})
         (db/add-user! {:user uid2 :userattrs (generate-string {"eppn" "reviewer" "mail" "rev-invalid" "commonName" "Rev Iwer"})})
->>>>>>> 96ee538b
         (db/add-user! {:user "test-user" :userattrs (generate-string context/*user*)})
         (db/add-user! {:user "outside-reviewer" :userattrs (generate-string {"eppn" "outside-reviewer" "mail" "out-invalid" "commonName" "Out Sider"})})
         (testing "Applicant and reviewer should receive an email about the new application"
@@ -165,7 +161,7 @@
                                               email/send-mail
                                               "rev-invalid"
                                               (subject-to-check "review-request")
-                                              (str "([:t.email/review-request-msg :t/missing] [\"Rev Iwer\" \"Test User\" " app4 " \"item2\" \"localhost:3000/form/" item2 "/" app4 "\"])"))
+                                              (str "([:t.email/review-request-msg :t/missing] [\"Rev Iwer\" \"Test User\" " app4 " \"item2\" \"localhost:3000/form/" app4 "\"])"))
             (binding [context/*user* {"eppn" "reviewer"}]
               (applications/perform-third-party-review app4 0 ""))
             (conjure/verify-call-times-for email/send-mail 3)))
